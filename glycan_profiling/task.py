--- conflicted
+++ resolved
@@ -63,8 +63,6 @@
     return ' '.join(parts)
 
 
-<<<<<<< HEAD
-=======
 class LoggingMixin(object):
     logger_state = None
     print_fn = printer
@@ -105,7 +103,6 @@
         return MessageSpooler(handler)
 
 
->>>>>>> 73f1d8e9
 class TaskBase(LoggingMixin):
     """A base class for a discrete, named step in a pipeline that
     executes in sequence.
